<?xml version="1.0" encoding="UTF-8"?>
<!--

    Licensed to jclouds, Inc. (jclouds) under one or more
    contributor license agreements.  See the NOTICE file
    distributed with this work for additional information
    regarding copyright ownership.  jclouds licenses this file
    to you under the Apache License, Version 2.0 (the
    "License"); you may not use this file except in compliance
    with the License.  You may obtain a copy of the License at

      http://www.apache.org/licenses/LICENSE-2.0

    Unless required by applicable law or agreed to in writing,
    software distributed under the License is distributed on an
    "AS IS" BASIS, WITHOUT WARRANTIES OR CONDITIONS OF ANY
    KIND, either express or implied.  See the License for the
    specific language governing permissions and limitations
    under the License.

-->
<project xmlns="http://maven.apache.org/POM/4.0.0" xmlns:xsi="http://www.w3.org/2001/XMLSchema-instance" xsi:schemaLocation="http://maven.apache.org/POM/4.0.0 http://maven.apache.org/maven-v4_0_0.xsd">
    <modelVersion>4.0.0</modelVersion>
    <parent>
        <groupId>org.jclouds</groupId>
        <artifactId>jclouds-project</artifactId>
        <version>1.5.0-SNAPSHOT</version>
        <relativePath>../../project/pom.xml</relativePath>
    </parent>
    <groupId>org.jclouds.provider</groupId>
    <artifactId>elastichosts-sat-p</artifactId>
    <name>jclouds ElasticHosts Peer1 San Antonio provider</name>
    <description>ElasticHosts implementation targeted to Peer1 San Antonio</description>
    <packaging>bundle</packaging>

    <properties>
        <test.elastichosts-sat-p.endpoint>https://api.sat-p.elastichosts.com</test.elastichosts-sat-p.endpoint>
        <test.elastichosts-sat-p.api-version>2.0</test.elastichosts-sat-p.api-version>
        <test.elastichosts-sat-p.build-version />
        <test.elastichosts-sat-p.identity>FIXME_IDENTITY</test.elastichosts-sat-p.identity>
        <test.elastichosts-sat-p.credential>FIXME_CREDENTIAL</test.elastichosts-sat-p.credential>
<<<<<<< HEAD
        <test.elastichosts-sat-p.image-id />
=======
        <test.elastichosts-sat-p.template></test.elastichosts-sat-p.template>
>>>>>>> 3afdcb66

        <jclouds.osgi.export>org.jclouds.elastichosts*;version="${project.version}"</jclouds.osgi.export>
        <jclouds.osgi.import>
           org.jclouds.compute.internal;version="${project.version}",
           org.jclouds.rest.internal;version="${project.version}",
           org.jclouds*;version="${project.version}",
           *
      </jclouds.osgi.import>
    </properties>

    <dependencies>
        <dependency>
            <groupId>org.jclouds.api</groupId>
            <artifactId>elasticstack</artifactId>
            <version>${project.version}</version>
        </dependency>
        <dependency>
            <groupId>org.jclouds.api</groupId>
            <artifactId>elasticstack</artifactId>
            <version>${project.version}</version>
            <type>test-jar</type>
            <scope>test</scope>
        </dependency>
        <dependency>
            <groupId>org.jclouds</groupId>
            <artifactId>jclouds-core</artifactId>
            <version>${project.version}</version>
            <type>test-jar</type>
            <scope>test</scope>
        </dependency>
        <dependency>
            <groupId>org.jclouds</groupId>
            <artifactId>jclouds-compute</artifactId>
            <version>${project.version}</version>
            <type>test-jar</type>
            <scope>test</scope>
        </dependency>
        <dependency>
            <groupId>org.jclouds.driver</groupId>
            <artifactId>jclouds-log4j</artifactId>
            <version>${project.version}</version>
            <scope>test</scope>
        </dependency>
        <dependency>
            <groupId>org.jclouds.driver</groupId>
            <artifactId>jclouds-sshj</artifactId>
            <version>${project.version}</version>
            <scope>test</scope>
        </dependency>
    </dependencies>

    <profiles>
        <profile>
            <id>live</id>
            <build>
                <plugins>
                    <plugin>
                        <groupId>org.apache.maven.plugins</groupId>
                        <artifactId>maven-surefire-plugin</artifactId>
                        <executions>
                            <execution>
                                <id>integration</id>
                                <phase>integration-test</phase>
                                <goals>
                                    <goal>test</goal>
                                </goals>
                                <configuration>
                                    <systemPropertyVariables>
                                        <test.elastichosts-sat-p.endpoint>${test.elastichosts-sat-p.endpoint}</test.elastichosts-sat-p.endpoint>
                                        <test.elastichosts-sat-p.api-version>${test.elastichosts-sat-p.api-version}</test.elastichosts-sat-p.api-version>
                                        <test.elastichosts-sat-p.build-version>${test.elastichosts-sat-p.build-version}</test.elastichosts-sat-p.build-version>
                                        <test.elastichosts-sat-p.identity>${test.elastichosts-sat-p.identity}</test.elastichosts-sat-p.identity>
                                        <test.elastichosts-sat-p.credential>${test.elastichosts-sat-p.credential}</test.elastichosts-sat-p.credential>
                                        <test.elastichosts-sat-p.template>${test.elastichosts-sat-p.template}</test.elastichosts-sat-p.template>
                                    </systemPropertyVariables>
                                </configuration>
                            </execution>
                        </executions>
                    </plugin>
                </plugins>
            </build>
        </profile>
    </profiles>

</project>
<|MERGE_RESOLUTION|>--- conflicted
+++ resolved
@@ -36,14 +36,10 @@
     <properties>
         <test.elastichosts-sat-p.endpoint>https://api.sat-p.elastichosts.com</test.elastichosts-sat-p.endpoint>
         <test.elastichosts-sat-p.api-version>2.0</test.elastichosts-sat-p.api-version>
-        <test.elastichosts-sat-p.build-version />
+        <test.elastichosts-sat-p.build-version></test.elastichosts-sat-p.build-version>
         <test.elastichosts-sat-p.identity>FIXME_IDENTITY</test.elastichosts-sat-p.identity>
         <test.elastichosts-sat-p.credential>FIXME_CREDENTIAL</test.elastichosts-sat-p.credential>
-<<<<<<< HEAD
-        <test.elastichosts-sat-p.image-id />
-=======
         <test.elastichosts-sat-p.template></test.elastichosts-sat-p.template>
->>>>>>> 3afdcb66
 
         <jclouds.osgi.export>org.jclouds.elastichosts*;version="${project.version}"</jclouds.osgi.export>
         <jclouds.osgi.import>
