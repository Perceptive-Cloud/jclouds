/**
 *
 * Copyright (C) 2011 Cloud Conscious, LLC. <info@cloudconscious.com>
 *
 * ====================================================================
 * Licensed under the Apache License, Version 2.0 (the "License");
 * you may not use this file except in compliance with the License.
 * You may obtain a copy of the License at
 *
 * http://www.apache.org/licenses/LICENSE-2.0
 *
 * Unless required by applicable law or agreed to in writing, software
 * distributed under the License is distributed on an "AS IS" BASIS,
 * WITHOUT WARRANTIES OR CONDITIONS OF ANY KIND, either express or implied.
 * See the License for the specific language governing permissions and
 * limitations under the License.
 * ====================================================================
 */
package org.jclouds.savvis.vpdc.features;

import java.io.IOException;
import java.lang.reflect.Method;
import java.net.URI;
import java.util.ArrayList;
import java.util.List;
import java.util.Set;

import org.jclouds.cim.OSType;
import org.jclouds.compute.domain.CIMOperatingSystem;
import org.jclouds.http.HttpRequest;
import org.jclouds.http.functions.ParseSax;
import org.jclouds.rest.functions.MapHttp4xxCodesToExceptions;
import org.jclouds.rest.functions.ReturnNullOnNotFoundOr404;
import org.jclouds.rest.internal.RestAnnotationProcessor;
import org.jclouds.savvis.vpdc.domain.Network;
import org.jclouds.savvis.vpdc.domain.VMSpec;
import org.jclouds.savvis.vpdc.xml.TaskHandler;
import org.jclouds.savvis.vpdc.xml.TasksListHandler;
import org.jclouds.util.Strings2;
import org.testng.annotations.Test;

import com.google.common.base.Predicate;
import com.google.common.collect.ImmutableSet;
import com.google.common.collect.Iterables;
import com.google.inject.Key;
import com.google.inject.TypeLiteral;

/**
 * Tests annotation parsing of {@code VMAsyncClient}
 * 
 * @author Adrian Cole
 */
@Test(groups = "unit")
public class VMAsyncClientTest extends BaseVPDCAsyncClientTest<VMAsyncClient> {

   public void testAddVMIntoVDCURI() throws SecurityException, NoSuchMethodException, IOException {
      Method method = VMAsyncClient.class.getMethod("addVMIntoVDC", URI.class, VMSpec.class);

      CIMOperatingSystem os = Iterables.find(injector.getInstance(Key.get(new TypeLiteral<Set<CIMOperatingSystem>>() {
      })), new Predicate<CIMOperatingSystem>() {

         @Override
         public boolean apply(CIMOperatingSystem arg0) {
            return arg0.getOsType() == OSType.RHEL_64;
         }

      });

      HttpRequest request = processor.createRequest(method, URI
               .create("https://api.symphonyvpdc.savvis.net/rest/api/v0.8/org/11/vdc/22"), VMSpec.builder().name(
               "DemoHost-1").networkTierName("VM Tier01").operatingSystem(os).build());

      assertRequestLineEquals(request,
               "GET https://api.symphonyvpdc.savvis.net/rest/api/v0.8/org/11/vdc/22/vApp/ HTTP/1.1");
      assertNonPayloadHeadersEqual(request, "");
      assertPayloadEquals(request, Strings2.toStringAndClose(getClass().getResourceAsStream("/vm-default.xml")),
               "application/xml", false);

      assertResponseParserClassEquals(method, request, ParseSax.class);
      assertSaxResponseParserClassEquals(method, TaskHandler.class);
      assertExceptionParserClassEquals(method, MapHttp4xxCodesToExceptions.class);

      checkFilters(request);
   }

   public void testAddVMIntoVDC() throws SecurityException, NoSuchMethodException, IOException {
      Method method = VMAsyncClient.class.getMethod("addVMIntoVDC", String.class, String.class, VMSpec.class);

      CIMOperatingSystem os = Iterables.find(injector.getInstance(Key.get(new TypeLiteral<Set<CIMOperatingSystem>>() {
      })), new Predicate<CIMOperatingSystem>() {

         @Override
         public boolean apply(CIMOperatingSystem arg0) {
            return arg0.getOsType() == OSType.RHEL_64;
         }

      });

      HttpRequest request = processor.createRequest(method, "11", "22", VMSpec.builder().operatingSystem(os).name(
               "DemoHost-1").networkTierName("VM Tier01").build());

      assertRequestLineEquals(request, "GET https://api.symphonyvpdc.savvis.net/vpdc/v1.0/org/11/vdc/22/vApp/ HTTP/1.1");
      assertNonPayloadHeadersEqual(request, "");
      assertPayloadEquals(request, Strings2.toStringAndClose(getClass().getResourceAsStream("/vm-default.xml")),
               "application/xml", false);

      assertResponseParserClassEquals(method, request, ParseSax.class);
      assertSaxResponseParserClassEquals(method, TaskHandler.class);
      assertExceptionParserClassEquals(method, MapHttp4xxCodesToExceptions.class);

      checkFilters(request);
   }
   
   public void testAddMultipleVMsIntoVDC() throws SecurityException, NoSuchMethodException, IOException {
      Method method = VMAsyncClient.class.getMethod("addMultipleVMsIntoVDC", URI.class, List.class);

      CIMOperatingSystem os = Iterables.find(injector.getInstance(Key.get(new TypeLiteral<Set<CIMOperatingSystem>>() {
      })), new Predicate<CIMOperatingSystem>() {

         @Override
         public boolean apply(CIMOperatingSystem arg0) {
            return arg0.getOsType() == OSType.RHEL_64;
         }

      });

      Network network = Network.builder().name("VM Tier01").build();
      List<VMSpec> vmSpecs = new ArrayList<VMSpec>();
      vmSpecs.add(VMSpec.builder().name("Test VM").operatingSystem(os).network(network).build());
      
      HttpRequest request = processor.createRequest(method, URI.create("https://api.symphonyvpdc.savvis.net/rest/api/v0.8/org/11/vdc/22"), vmSpecs);

      assertRequestLineEquals(request,
               "GET https://api.symphonyvpdc.savvis.net/rest/api/v0.8/org/11/vdc/22/vApp/ HTTP/1.1");
      assertNonPayloadHeadersEqual(request, "");
      assertPayloadEquals(request, Strings2.toStringAndClose(getClass().getResourceAsStream("/vm-multiple-default.xml")),
               "application/xml", false);

      assertResponseParserClassEquals(method, request, ParseSax.class);
      assertSaxResponseParserClassEquals(method, TasksListHandler.class);
      assertExceptionParserClassEquals(method, MapHttp4xxCodesToExceptions.class);

      checkFilters(request);
   }
   
   public void testCaptureVApp() throws SecurityException, NoSuchMethodException, IOException {
      Method method = VMAsyncClient.class.getMethod("captureVApp", String.class, String.class, URI.class);
      HttpRequest request = processor.createRequest(method, "100000.0", "2736", URI.create("https://api.symphonyvpdc.savvis.net/vpdc/v1.0/org/100000.0/vdc/2736/vApp/1001"));

      assertRequestLineEquals(request,
               "POST https://api.symphonyvpdc.savvis.net/vpdc/v1.0/org/100000.0/vdc/2736/action/captureVApp HTTP/1.1");
      assertNonPayloadHeadersEqual(request, "");
      assertPayloadEquals(request, Strings2.toStringAndClose(getClass().getResourceAsStream("/capture-vapp-template-default.xml")),
              "application/xml", false);

      assertResponseParserClassEquals(method, request, ParseSax.class);
      assertSaxResponseParserClassEquals(method, TaskHandler.class);

      checkFilters(request);
   }
   
   public void testCloneVApp() throws SecurityException, NoSuchMethodException, IOException {
      Method method = VMAsyncClient.class.getMethod("cloneVApp", URI.class, String.class, String.class);
      HttpRequest request = processor.createRequest(method, URI.create("https://api.symphonyvpdc.savvis.net/vpdc/v1.0/org/100000.0/vdc/2736/vApp/1001"), "clonedvm", "VM Tier01");

      assertRequestLineEquals(request,
               "POST https://api.symphonyvpdc.savvis.net/vpdc/v1.0/org/100000.0/vdc/2736/vApp/1001/action/cloneVApp HTTP/1.1");
      assertNonPayloadHeadersEqual(request, "");
      assertPayloadEquals(request, Strings2.toStringAndClose(getClass().getResourceAsStream("/cloneVApp-default.xml")),
              "application/xml", false);

<<<<<<< HEAD
      assertResponseParserClassEquals(method, request, ParseSax.class);
      assertSaxResponseParserClassEquals(method, TaskHandler.class);

      checkFilters(request);
   }
   
=======
   public void testAddMultipleVMsIntoVDCURI() throws SecurityException, NoSuchMethodException, IOException {
      Method method = VMAsyncClient.class.getMethod("addMultipleVMsIntoVDC", URI.class, Iterable.class);

      CIMOperatingSystem os = Iterables.find(injector.getInstance(Key.get(new TypeLiteral<Set<CIMOperatingSystem>>() {
      })), new Predicate<CIMOperatingSystem>() {

         @Override
         public boolean apply(CIMOperatingSystem arg0) {
            return arg0.getOsType() == OSType.RHEL_64;
         }

      });

      HttpRequest request = processor.createRequest(method, URI
               .create("https://api.symphonyvpdc.savvis.net/rest/api/v0.8/org/11/vdc/22"), ImmutableSet.of(VMSpec
               .builder().name("Test VM").networkTierName("VM Tier01").operatingSystem(os).build()));

      assertRequestLineEquals(request,
               "GET https://api.symphonyvpdc.savvis.net/rest/api/v0.8/org/11/vdc/22/vApp/ HTTP/1.1");
      assertNonPayloadHeadersEqual(request, "");
      assertPayloadEquals(request, Strings2.toStringAndClose(getClass().getResourceAsStream("/vm-multiple-default.xml")),
               "application/xml", false);

      assertResponseParserClassEquals(method, request, ParseSax.class);
      assertSaxResponseParserClassEquals(method, TasksListHandler.class);
      assertExceptionParserClassEquals(method, MapHttp4xxCodesToExceptions.class);

      checkFilters(request);
   }

   public void testAddMultipleVMsIntoVDC() throws SecurityException, NoSuchMethodException, IOException {
      Method method = VMAsyncClient.class
               .getMethod("addMultipleVMsIntoVDC", String.class, String.class, Iterable.class);

      CIMOperatingSystem os = Iterables.find(injector.getInstance(Key.get(new TypeLiteral<Set<CIMOperatingSystem>>() {
      })), new Predicate<CIMOperatingSystem>() {

         @Override
         public boolean apply(CIMOperatingSystem arg0) {
            return arg0.getOsType() == OSType.RHEL_64;
         }

      });

      HttpRequest request = processor.createRequest(method, "11", "22", ImmutableSet.of(VMSpec.builder()
               .operatingSystem(os).name("Test VM").networkTierName("VM Tier01").build()));

      assertRequestLineEquals(request, "GET https://api.symphonyvpdc.savvis.net/vpdc/v1.0/org/11/vdc/22/vApp/ HTTP/1.1");
      assertNonPayloadHeadersEqual(request, "");
      assertPayloadEquals(request, Strings2.toStringAndClose(getClass().getResourceAsStream("/vm-multiple-default.xml")),
               "application/xml", false);

      assertResponseParserClassEquals(method, request, ParseSax.class);
      assertSaxResponseParserClassEquals(method, TasksListHandler.class);
      assertExceptionParserClassEquals(method, MapHttp4xxCodesToExceptions.class);

      checkFilters(request);
   }

>>>>>>> 17060044
   public void testRemoveVMFromVDC() throws SecurityException, NoSuchMethodException, IOException {
      Method method = VMAsyncClient.class.getMethod("removeVMFromVDC", String.class, String.class, String.class);
      HttpRequest request = processor.createRequest(method, "11", "22", "33");

      assertRequestLineEquals(request,
               "DELETE https://api.symphonyvpdc.savvis.net/vpdc/v1.0/org/11/vdc/22/vApp/33 HTTP/1.1");
      assertNonPayloadHeadersEqual(request, "");
      assertPayloadEquals(request, null, null, false);

      assertResponseParserClassEquals(method, request, ParseSax.class);
      assertSaxResponseParserClassEquals(method, TaskHandler.class);
      assertExceptionParserClassEquals(method, ReturnNullOnNotFoundOr404.class);

      checkFilters(request);
   }

   public void testRemoveVM() throws SecurityException, NoSuchMethodException, IOException {
      Method method = VMAsyncClient.class.getMethod("removeVM", URI.class);
      HttpRequest request = processor.createRequest(method, URI
               .create("https://api.symphonyvpdc.savvis.net/rest/api/v0.8/org/11/vdc/22/vApp/33"));

      assertRequestLineEquals(request,
               "DELETE https://api.symphonyvpdc.savvis.net/rest/api/v0.8/org/11/vdc/22/vApp/33 HTTP/1.1");
      assertNonPayloadHeadersEqual(request, "");
      assertPayloadEquals(request, null, null, false);

      assertResponseParserClassEquals(method, request, ParseSax.class);
      assertSaxResponseParserClassEquals(method, TaskHandler.class);
      assertExceptionParserClassEquals(method, ReturnNullOnNotFoundOr404.class);

      checkFilters(request);
   }

   public void testPowerOffVM() throws SecurityException, NoSuchMethodException, IOException {
      Method method = VMAsyncClient.class.getMethod("powerOffVM", URI.class);
      HttpRequest request = processor.createRequest(method, URI
               .create("https://api.symphonyvpdc.savvis.net/rest/api/v0.8/org/11/vdc/22/vApp/33"));

      assertRequestLineEquals(request,
               "POST https://api.symphonyvpdc.savvis.net/rest/api/v0.8/org/11/vdc/22/vApp/33/action/powerOff HTTP/1.1");
      assertNonPayloadHeadersEqual(request, "");
      assertPayloadEquals(request, null, null, false);

      assertResponseParserClassEquals(method, request, ParseSax.class);
      assertSaxResponseParserClassEquals(method, TaskHandler.class);
      assertExceptionParserClassEquals(method, ReturnNullOnNotFoundOr404.class);

      checkFilters(request);
   }

   public void testPowerOnVM() throws SecurityException, NoSuchMethodException, IOException {
      Method method = VMAsyncClient.class.getMethod("powerOnVM", URI.class);
      HttpRequest request = processor.createRequest(method, URI
               .create("https://api.symphonyvpdc.savvis.net/rest/api/v0.8/org/11/vdc/22/vApp/33"));

      assertRequestLineEquals(request,
               "POST https://api.symphonyvpdc.savvis.net/rest/api/v0.8/org/11/vdc/22/vApp/33/action/powerOn HTTP/1.1");
      assertNonPayloadHeadersEqual(request, "");
      assertPayloadEquals(request, null, null, false);

      assertResponseParserClassEquals(method, request, ParseSax.class);
      assertSaxResponseParserClassEquals(method, TaskHandler.class);
      assertExceptionParserClassEquals(method, ReturnNullOnNotFoundOr404.class);

      checkFilters(request);
   }

   @Override
   protected TypeLiteral<RestAnnotationProcessor<VMAsyncClient>> createTypeLiteral() {
      return new TypeLiteral<RestAnnotationProcessor<VMAsyncClient>>() {
      };
   }

}<|MERGE_RESOLUTION|>--- conflicted
+++ resolved
@@ -21,8 +21,6 @@
 import java.io.IOException;
 import java.lang.reflect.Method;
 import java.net.URI;
-import java.util.ArrayList;
-import java.util.List;
 import java.util.Set;
 
 import org.jclouds.cim.OSType;
@@ -32,7 +30,6 @@
 import org.jclouds.rest.functions.MapHttp4xxCodesToExceptions;
 import org.jclouds.rest.functions.ReturnNullOnNotFoundOr404;
 import org.jclouds.rest.internal.RestAnnotationProcessor;
-import org.jclouds.savvis.vpdc.domain.Network;
 import org.jclouds.savvis.vpdc.domain.VMSpec;
 import org.jclouds.savvis.vpdc.xml.TaskHandler;
 import org.jclouds.savvis.vpdc.xml.TasksListHandler;
@@ -111,38 +108,6 @@
       checkFilters(request);
    }
    
-   public void testAddMultipleVMsIntoVDC() throws SecurityException, NoSuchMethodException, IOException {
-      Method method = VMAsyncClient.class.getMethod("addMultipleVMsIntoVDC", URI.class, List.class);
-
-      CIMOperatingSystem os = Iterables.find(injector.getInstance(Key.get(new TypeLiteral<Set<CIMOperatingSystem>>() {
-      })), new Predicate<CIMOperatingSystem>() {
-
-         @Override
-         public boolean apply(CIMOperatingSystem arg0) {
-            return arg0.getOsType() == OSType.RHEL_64;
-         }
-
-      });
-
-      Network network = Network.builder().name("VM Tier01").build();
-      List<VMSpec> vmSpecs = new ArrayList<VMSpec>();
-      vmSpecs.add(VMSpec.builder().name("Test VM").operatingSystem(os).network(network).build());
-      
-      HttpRequest request = processor.createRequest(method, URI.create("https://api.symphonyvpdc.savvis.net/rest/api/v0.8/org/11/vdc/22"), vmSpecs);
-
-      assertRequestLineEquals(request,
-               "GET https://api.symphonyvpdc.savvis.net/rest/api/v0.8/org/11/vdc/22/vApp/ HTTP/1.1");
-      assertNonPayloadHeadersEqual(request, "");
-      assertPayloadEquals(request, Strings2.toStringAndClose(getClass().getResourceAsStream("/vm-multiple-default.xml")),
-               "application/xml", false);
-
-      assertResponseParserClassEquals(method, request, ParseSax.class);
-      assertSaxResponseParserClassEquals(method, TasksListHandler.class);
-      assertExceptionParserClassEquals(method, MapHttp4xxCodesToExceptions.class);
-
-      checkFilters(request);
-   }
-   
    public void testCaptureVApp() throws SecurityException, NoSuchMethodException, IOException {
       Method method = VMAsyncClient.class.getMethod("captureVApp", String.class, String.class, URI.class);
       HttpRequest request = processor.createRequest(method, "100000.0", "2736", URI.create("https://api.symphonyvpdc.savvis.net/vpdc/v1.0/org/100000.0/vdc/2736/vApp/1001"));
@@ -169,14 +134,12 @@
       assertPayloadEquals(request, Strings2.toStringAndClose(getClass().getResourceAsStream("/cloneVApp-default.xml")),
               "application/xml", false);
 
-<<<<<<< HEAD
       assertResponseParserClassEquals(method, request, ParseSax.class);
       assertSaxResponseParserClassEquals(method, TaskHandler.class);
 
       checkFilters(request);
    }
    
-=======
    public void testAddMultipleVMsIntoVDCURI() throws SecurityException, NoSuchMethodException, IOException {
       Method method = VMAsyncClient.class.getMethod("addMultipleVMsIntoVDC", URI.class, Iterable.class);
 
@@ -236,7 +199,6 @@
       checkFilters(request);
    }
 
->>>>>>> 17060044
    public void testRemoveVMFromVDC() throws SecurityException, NoSuchMethodException, IOException {
       Method method = VMAsyncClient.class.getMethod("removeVMFromVDC", String.class, String.class, String.class);
       HttpRequest request = processor.createRequest(method, "11", "22", "33");
