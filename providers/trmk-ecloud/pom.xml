<?xml version="1.0" encoding="UTF-8"?>
<!--

    Licensed to jclouds, Inc. (jclouds) under one or more
    contributor license agreements.  See the NOTICE file
    distributed with this work for additional information
    regarding copyright ownership.  jclouds licenses this file
    to you under the Apache License, Version 2.0 (the
    "License"); you may not use this file except in compliance
    with the License.  You may obtain a copy of the License at

      http://www.apache.org/licenses/LICENSE-2.0

    Unless required by applicable law or agreed to in writing,
    software distributed under the License is distributed on an
    "AS IS" BASIS, WITHOUT WARRANTIES OR CONDITIONS OF ANY
    KIND, either express or implied.  See the License for the
    specific language governing permissions and limitations
    under the License.

-->
<project xmlns="http://maven.apache.org/POM/4.0.0" xmlns:xsi="http://www.w3.org/2001/XMLSchema-instance" xsi:schemaLocation="http://maven.apache.org/POM/4.0.0 http://maven.apache.org/maven-v4_0_0.xsd">
    <modelVersion>4.0.0</modelVersion>
    <parent>
        <groupId>org.jclouds</groupId>
        <artifactId>jclouds-project</artifactId>
        <version>1.5.0-SNAPSHOT</version>
        <relativePath>../../project/pom.xml</relativePath>
    </parent>
    <groupId>org.jclouds.provider</groupId>
    <artifactId>trmk-ecloud</artifactId>
    <name>jclouds Terremark Enterprise Cloud provider</name>
    <description>jclouds Terremark Enterprise Cloud provider</description>
    <packaging>bundle</packaging>

    <properties>
        <test.trmk-ecloud.endpoint>https://services.enterprisecloud.terremark.com/api</test.trmk-ecloud.endpoint>
        <test.trmk-ecloud.datacenter>MIA</test.trmk-ecloud.datacenter>
        <test.trmk-ecloud.api-version>0.8b-ext2.8</test.trmk-ecloud.api-version>
        <test.trmk-ecloud.build-version />
        <test.trmk-ecloud.identity>FIXME</test.trmk-ecloud.identity>
        <test.trmk-ecloud.credential>FIXME</test.trmk-ecloud.credential>
<<<<<<< HEAD
        <test.trmk-ecloud.image-id />
=======
        <test.trmk-ecloud.template></test.trmk-ecloud.template>
>>>>>>> 3afdcb66

        <jclouds.osgi.export>org.jclouds.trmk.ecloud*;version="${project.version}"</jclouds.osgi.export>
        <jclouds.osgi.import>
          org.jclouds.compute.internal;version="${project.version}",
          org.jclouds.rest.internal;version="${project.version}",
          org.jclouds*;version="${project.version}",
          *
      </jclouds.osgi.import>
    </properties>

    <dependencies>
        <dependency>
            <groupId>org.jclouds.common</groupId>
            <artifactId>trmk-common</artifactId>
            <version>${project.version}</version>
        </dependency>
        <dependency>
            <groupId>org.jclouds.common</groupId>
            <artifactId>trmk-common</artifactId>
            <version>${project.version}</version>
            <type>test-jar</type>
            <scope>test</scope>
        </dependency>
        <dependency>
            <groupId>org.jclouds</groupId>
            <artifactId>jclouds-core</artifactId>
            <version>${project.version}</version>
            <type>test-jar</type>
            <scope>test</scope>
        </dependency>
        <dependency>
            <groupId>org.jclouds</groupId>
            <artifactId>jclouds-compute</artifactId>
            <version>${project.version}</version>
            <type>test-jar</type>
            <scope>test</scope>
        </dependency>
        <dependency>
            <groupId>org.jclouds.driver</groupId>
            <artifactId>jclouds-log4j</artifactId>
            <version>${project.version}</version>
            <scope>test</scope>
        </dependency>
        <dependency>
            <groupId>org.jclouds.driver</groupId>
            <artifactId>jclouds-sshj</artifactId>
            <version>${project.version}</version>
            <scope>test</scope>
        </dependency>
    </dependencies>

    <profiles>
        <profile>
            <id>live</id>
            <build>
                <plugins>
                    <plugin>
                        <groupId>org.apache.maven.plugins</groupId>
                        <artifactId>maven-surefire-plugin</artifactId>
                        <executions>
                            <execution>
                                <id>integration</id>
                                <phase>integration-test</phase>
                                <goals>
                                    <goal>test</goal>
                                </goals>
                                <configuration>
                                    <threadCount>1</threadCount>
                                    <systemPropertyVariables>
                                        <test.trmk-ecloud.endpoint>${test.trmk-ecloud.endpoint}</test.trmk-ecloud.endpoint>
                                        <test.trmk-ecloud.api-version>${test.trmk-ecloud.api-version}</test.trmk-ecloud.api-version>
                                        <test.trmk-ecloud.build-version>${test.trmk-ecloud.build-version}</test.trmk-ecloud.build-version>
                                        <test.trmk-ecloud.identity>${test.trmk-ecloud.identity}</test.trmk-ecloud.identity>
                                        <test.trmk-ecloud.credential>${test.trmk-ecloud.credential}</test.trmk-ecloud.credential>
                                        <test.trmk-ecloud.datacenter>${test.trmk-ecloud.datacenter}</test.trmk-ecloud.datacenter>
                                        <test.trmk-ecloud.template>${test.trmk-ecloud.template}</test.trmk-ecloud.template>
                                    </systemPropertyVariables>
                                </configuration>
                            </execution>
                        </executions>
                    </plugin>
                </plugins>
            </build>
        </profile>
    </profiles>

</project><|MERGE_RESOLUTION|>--- conflicted
+++ resolved
@@ -37,14 +37,10 @@
         <test.trmk-ecloud.endpoint>https://services.enterprisecloud.terremark.com/api</test.trmk-ecloud.endpoint>
         <test.trmk-ecloud.datacenter>MIA</test.trmk-ecloud.datacenter>
         <test.trmk-ecloud.api-version>0.8b-ext2.8</test.trmk-ecloud.api-version>
-        <test.trmk-ecloud.build-version />
+        <test.trmk-ecloud.build-version></test.trmk-ecloud.build-version>
         <test.trmk-ecloud.identity>FIXME</test.trmk-ecloud.identity>
         <test.trmk-ecloud.credential>FIXME</test.trmk-ecloud.credential>
-<<<<<<< HEAD
-        <test.trmk-ecloud.image-id />
-=======
         <test.trmk-ecloud.template></test.trmk-ecloud.template>
->>>>>>> 3afdcb66
 
         <jclouds.osgi.export>org.jclouds.trmk.ecloud*;version="${project.version}"</jclouds.osgi.export>
         <jclouds.osgi.import>
