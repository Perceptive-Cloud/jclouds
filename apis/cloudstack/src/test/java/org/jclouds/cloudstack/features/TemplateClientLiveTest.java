/**
 * Licensed to jclouds, Inc. (jclouds) under one or more
 * contributor license agreements.  See the NOTICE file
 * distributed with this work for additional information
 * regarding copyright ownership.  jclouds licenses this file
 * to you under the Apache License, Version 2.0 (the
 * "License"); you may not use this file except in compliance
 * with the License.  You may obtain a copy of the License at
 *
 *   http://www.apache.org/licenses/LICENSE-2.0
 *
 * Unless required by applicable law or agreed to in writing,
 * software distributed under the License is distributed on an
 * "AS IS" BASIS, WITHOUT WARRANTIES OR CONDITIONS OF ANY
 * KIND, either express or implied.  See the License for the
 * specific language governing permissions and limitations
 * under the License.
 */
package org.jclouds.cloudstack.features;

import com.google.common.base.Predicate;
import com.google.common.collect.Iterables;
import org.jclouds.cloudstack.domain.*;
import org.jclouds.cloudstack.options.*;
import org.jclouds.logging.Logger;
import org.jclouds.predicates.RetryablePredicate;
import org.testng.annotations.AfterGroups;
import org.testng.annotations.Test;

import javax.annotation.Nullable;
import java.net.URI;
import java.net.URLDecoder;
import java.util.Random;
import java.util.Set;

import static org.jclouds.cloudstack.options.ListTemplatesOptions.Builder.zoneId;
import static org.testng.Assert.*;

/**
 * Tests behavior of {@code TemplateClient}
 * 
 * @author Adrian Cole
 */
@Test(groups = "live", singleThreaded = true, testName = "TemplateClientLiveTest")
public class TemplateClientLiveTest extends BaseCloudStackClientLiveTest {

   private static final String IMPORT_VHD_URL = "http://www.frontiertown.co.uk/jclouds/empty.vhd";
   private VirtualMachine vm;
   private Template createdTemplate;
   private Template registeredTemplate;

   @Test
   public void testListTemplates() throws Exception {
      Set<Template> response = client.getTemplateClient().listTemplates();
      assert null != response;
      long templateCount = response.size();
      assertTrue(templateCount >= 0);
      for (Template template : response) {
         Template newDetails = Iterables.getOnlyElement(client.getTemplateClient().listTemplates(
               zoneId(template.getZoneId()).id(template.getId())));
         Logger.CONSOLE.info("Checking template: " + template);

         assertEquals(template, newDetails);
         assertEquals(template, client.getTemplateClient().getTemplateInZone(template.getId(), template.getZoneId()));
         assert template.getId() > 0 : template;
         assert template.getName() != null : template;
         assert template.getDisplayText() != null : template;
         assert template.getCreated() != null : template;
         assert template.getFormat() != null && template.getFormat() != Template.Format.UNRECOGNIZED : template;
         assert template.getOSType() != null : template;
         assert template.getOSTypeId() > 0 : template;
         assert template.getAccount() != null : template;
         assert template.getZone() != null : template;
         assert template.getZoneId() > 0 : template;
         assert (template.getStatus() == null ||
            template.getStatus().equals("Download Complete")) : template;
         assert template.getType() != null && template.getType() != Template.Type.UNRECOGNIZED : template;
         assert template.getHypervisor() != null : template;
         assert template.getDomain() != null : template;
         assert template.getDomainId() > 0 : template;
      }
   }

   @Test(enabled = true)
   public void testCreateTemplate() throws Exception {
      Zone zone = Iterables.getFirst(client.getZoneClient().listZones(), null);
      assertNotNull(zone);
      Iterable<Network> networks = client.getNetworkClient().listNetworks(ListNetworksOptions.Builder.zoneId(zone.getId()).isDefault(true));
      networks = Iterables.filter(networks, new Predicate<Network>() {
         @Override
         public boolean apply(@Nullable Network network) {
            return network != null && network.getState().equals("Implemented");
         }
      });
      assertEquals(Iterables.size(networks), 1);
      Network network = Iterables.getOnlyElement(networks, null);
      assertNotNull(network);

      // Create a VM and stop it
      Long templateId = (imageId != null && !"".equals(imageId)) ? new Long(imageId) : null;
      vm = VirtualMachineClientLiveTest.createVirtualMachineInNetwork(network, templateId, client, jobComplete, virtualMachineRunning);
      assert jobComplete.apply(client.getVirtualMachineClient().stopVirtualMachine(vm.getId())) : vm;

      // Work out the VM's volume
      Set<Volume> volumes = client.getVolumeClient().listVolumes(ListVolumesOptions.Builder.virtualMachineId(vm.getId()));
      assertEquals(volumes.size(), 1);
      Volume volume = Iterables.getOnlyElement(volumes);

      // Create a template
      String tmplName = "jclouds-" + Integer.toHexString(new Random().nextInt());
      CreateTemplateOptions options = CreateTemplateOptions.Builder.volumeId(volume.getId());
      AsyncCreateResponse response = client.getTemplateClient().createTemplate(TemplateMetadata.builder().name(tmplName).osTypeId(vm.getGuestOSId()).displayText("jclouds live testCreateTemplate").build(), options);
      assert jobComplete.apply(response.getJobId()) : vm;
      createdTemplate = client.getTemplateClient().getTemplateInZone(response.getId(), vm.getZoneId());

      // Assertions
      assertNotNull(createdTemplate);
   }

   @Test(enabled = true, dependsOnMethods = "testRegisterTemplate")
   public void testExtractTemplate() throws Exception {
      // Initiate the extraction and wait for it to complete
      AsyncCreateResponse response = client.getTemplateClient().extractTemplate(registeredTemplate.getId(), ExtractMode.HTTP_DOWNLOAD, registeredTemplate.getZoneId());
      assert jobComplete.apply(response.getJobId()) : registeredTemplate;

      // Get the result
      AsyncJob<TemplateExtraction> asyncJob = client.getAsyncJobClient().getAsyncJob(response.getJobId());
      TemplateExtraction extract = asyncJob.getResult();
      assertNotNull(extract);

      // Check that the URL can be retrieved
      String extractUrl = extract.getUrl();
      assertNotNull(extractUrl);
      URI uri = new URI(URLDecoder.decode(extractUrl, "utf-8"));
      assertTrue(context.utils().http().exists(uri), "does not exist: " + uri);
   }

   @Test(enabled = true)
   public void testRegisterTemplate() throws Exception {
      Zone zone = Iterables.getFirst(client.getZoneClient().listZones(), null);
      assertNotNull(zone);
      Iterable<Network> networks = client.getNetworkClient().listNetworks(ListNetworksOptions.Builder.zoneId(zone.getId()).isDefault(true));
      networks = Iterables.filter(networks, new Predicate<Network>() {
         @Override
         public boolean apply(@Nullable Network network) {
            return network != null && network.getState().equals("Implemented");
         }
      });
      assertEquals(Iterables.size(networks), 1);
      Network network = Iterables.getOnlyElement(networks, null);
      assertNotNull(network);
      Set<OSType> osTypes = client.getGuestOSClient().listOSTypes();
      OSType osType = Iterables.getFirst(osTypes, null);

      // Register a template
      String tmplName = "jclouds-" + Integer.toHexString(new Random().nextInt());
      RegisterTemplateOptions options = RegisterTemplateOptions.Builder.bits(32).isExtractable(true);
      TemplateMetadata templateMetadata = TemplateMetadata.builder().name(tmplName).osTypeId(osType.getId()).displayText("jclouds live testRegisterTemplate").build();
      Set<Template> templates = client.getTemplateClient().registerTemplate(templateMetadata, "VHD", "XenServer", IMPORT_VHD_URL, zone.getId(), options);
      registeredTemplate = Iterables.getOnlyElement(templates, null);
      assertNotNull(registeredTemplate);

      // Ensure it is available
      final long zoneId = zone.getId();
      Predicate<Template> templateReadyPredicate = new Predicate<Template>() {
         @Override
         public boolean apply(@Nullable Template template) {
            if (template == null) return false;
            Template t2 = client.getTemplateClient().getTemplateInZone(template.getId(), zoneId);
            Logger.CONSOLE.info("%s", t2.getStatus());
            return "Download Complete".equals(t2.getStatus());
         }
      };
      assertTrue(new RetryablePredicate<Template>(templateReadyPredicate, 60000).apply(registeredTemplate));

      // Create a VM that uses this template
      vm = VirtualMachineClientLiveTest.createVirtualMachineInNetwork(network, registeredTemplate.getId(), client, jobComplete, virtualMachineRunning);
      assertNotNull(vm);
   }


   @AfterGroups(groups = "live")
   protected void tearDown() {
      if (vm != null) {
         assert jobComplete.apply(client.getVirtualMachineClient().stopVirtualMachine(vm.getId())) : vm;
         assert jobComplete.apply(client.getVirtualMachineClient().destroyVirtualMachine(vm.getId())) : vm;
         assert virtualMachineDestroyed.apply(vm);
      }
<<<<<<< HEAD
      if (createdTemplate != null) {
         client.getTemplateClient().deleteTemplate(createdTemplate.getId());
      }
      if (registeredTemplate != null) {
         client.getTemplateClient().deleteTemplate(registeredTemplate.getId());
=======
      if (template != null) {
         AsyncCreateResponse deleteJob = client.getTemplateClient().deleteTemplate(template.getId());
         assertTrue(jobComplete.apply(deleteJob.getJobId()));
>>>>>>> 2d3b652e
      }
      super.tearDown();
   }

}<|MERGE_RESOLUTION|>--- conflicted
+++ resolved
@@ -186,17 +186,13 @@
          assert jobComplete.apply(client.getVirtualMachineClient().destroyVirtualMachine(vm.getId())) : vm;
          assert virtualMachineDestroyed.apply(vm);
       }
-<<<<<<< HEAD
       if (createdTemplate != null) {
+         AsyncCreateResponse deleteJob = client.getTemplateClient().deleteTemplate(template.getId());
+         assertTrue(jobComplete.apply(deleteJob.getJobId()));
          client.getTemplateClient().deleteTemplate(createdTemplate.getId());
       }
       if (registeredTemplate != null) {
          client.getTemplateClient().deleteTemplate(registeredTemplate.getId());
-=======
-      if (template != null) {
-         AsyncCreateResponse deleteJob = client.getTemplateClient().deleteTemplate(template.getId());
-         assertTrue(jobComplete.apply(deleteJob.getJobId()));
->>>>>>> 2d3b652e
       }
       super.tearDown();
    }
