--- conflicted
+++ resolved
@@ -39,16 +39,6 @@
     <test.vcloud-director.build-version>1.5.0.464915</test.vcloud-director.build-version>
     <test.vcloud-director.identity>FIXME_USERNAME_WHICH_MIGHT_BE_EMAIL@JClouds</test.vcloud-director.identity>
     <test.vcloud-director.credential>FIXME_PASSWORD</test.vcloud-director.credential>
-<<<<<<< HEAD
-    <test.vcloud-director.image.login-user />
-    <test.vcloud-director.image.authenticate-sudo />
-    <test.vcloud-director.catalog-id />
-    <test.vcloud-director.media-id />
-    <test.vcloud-director.vapptemplate-id />
-    <test.vcloud-director.network-id />
-    <test.vcloud-director.vdc-id />
-    <test.vcloud-director.user-id />
-=======
     <test.vcloud-director.image-id></test.vcloud-director.image-id>
     <test.vcloud-director.image.login-user></test.vcloud-director.image.login-user>
     <test.vcloud-director.image.authenticate-sudo></test.vcloud-director.image.authenticate-sudo>
@@ -66,7 +56,6 @@
       org.jclouds*;version="${project.version}",
       *
     </jclouds.osgi.import>
->>>>>>> 6bd8f154
   </properties>
 
   <dependencies>
